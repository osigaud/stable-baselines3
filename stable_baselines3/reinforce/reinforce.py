--- conflicted
+++ resolved
@@ -284,15 +284,9 @@
 
         rollout_data = self.rollout_buffer.get_samples()
 
-<<<<<<< HEAD
         values = self.critic(rollout_data.observations).flatten()
-=======
-        target_values = rollout_data.returns
-        obs = rollout_data.observations
-
-        values = self.critic(obs).flatten()
-        visu_replay_data(obs,target_values)
->>>>>>> 8870096e
+        visu_replay_data(rollout_data.observations, rollout_data.target_values)
+
 
         value_loss = func.mse_loss(rollout_data.target_values, values)
 
@@ -308,23 +302,15 @@
         Update of the actor from the samples collected in collect_rollout, after post_processing them
         """
         rollout_data = self.rollout_buffer.get_samples()
-<<<<<<< HEAD
         policy_returns = rollout_data.policy_returns
-        # print("size", self.rollout_buffer.size())
-        # print("reinf 294 : size, advs", policy_returns.shape, policy_returns)
-        # print("sizes", self.rollout_buffer.episode_lengths)
-=======
-        advantages = rollout_data.advantages
->>>>>>> 8870096e
-
-        obs = rollout_data.observations
-        values = self.critic(obs).flatten()
+
+        values = self.critic(rollout_data.observations).flatten()
         actions = rollout_data.actions
         if isinstance(self.action_space, spaces.Discrete):
             # Convert discrete action from float to long
             actions = actions.long().flatten()
 
-        log_prob, _ = self.actor.evaluate_actions(obs, actions)
+        log_prob, _ = self.actor.evaluate_actions(rollout_data.observations, actions)
 
         # Policy gradient loss
         # print("size", self.rollout_buffer.size())
