--- conflicted
+++ resolved
@@ -156,7 +156,6 @@
         # The scores are initialized
         scores = np.zeros(self.pop_size)
 
-<<<<<<< HEAD
         if self.diag_cov:
             # Separable CEM, useful when self.policy_dim >> 100
             # Use only diagonal of the covariance matrix
@@ -167,12 +166,6 @@
             # Gaussian whose center is centroid and whose shape is defined by cov
             weights = self.rng.multivariate_normal(centroid, self.cov, self.pop_size)
         
-=======
-        # The params of policies at iteration t+1 are drawn according to a multivariate
-        # Gaussian whose center is centroid and whose shape is defined by cov
-        weights = self.rng.multivariate_normal(centroid, self.cov, self.pop_size)
-
->>>>>>> 125b5b92
         for i in range(self.pop_size):
             # Evaluate each individual
             self.set_params(self.train_policy, weights[i])
