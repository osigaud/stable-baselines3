import os
import subprocess

from setuptools import find_packages, setup

with open(os.path.join("stable_baselines3", "version.txt"), "r") as file_handler:
    __version__ = file_handler.read().strip()

# Taken from PyTorch code to have a different version per commit
hash = subprocess.check_output(["git", "rev-parse", "HEAD"], cwd=".").decode("ascii").strip()


long_description = """

# Stable Baselines3

Stable Baselines3 is a set of reliable implementations of reinforcement learning algorithms in PyTorch. It is the next major version of [Stable Baselines](https://github.com/hill-a/stable-baselines).

These algorithms will make it easier for the research community and industry to replicate, refine, and identify new ideas, and will create good baselines to build projects on top of. We expect these tools will be used as a base around which new ideas can be added, and as a tool for comparing a new approach against existing ones. We also hope that the simplicity of these tools will allow beginners to experiment with a more advanced toolset, without being buried in implementation details.


## Links

Repository:
https://github.com/DLR-RM/stable-baselines3

Blog post:
https://araffin.github.io/post/sb3/

Documentation:
https://stable-baselines3.readthedocs.io/en/master/

RL Baselines3 Zoo:
https://github.com/DLR-RM/rl-baselines3-zoo

SB3 Contrib:
https://github.com/Stable-Baselines-Team/stable-baselines3-contrib

## Quick example

Most of the library tries to follow a sklearn-like syntax for the Reinforcement Learning algorithms using Gym.

Here is a quick example of how to train and run PPO on a cartpole environment:

```python
import gym

from stable_baselines3 import PPO

env = gym.make('CartPole-v1')

model = PPO('MlpPolicy', env, verbose=1)
model.learn(total_timesteps=10000)

obs = env.reset()
for i in range(1000):
    action, _states = model.predict(obs, deterministic=True)
    obs, reward, done, info = env.step(action)
    env.render()
    if done:
        obs = env.reset()
```

Or just train a model with a one liner if [the environment is registered in Gym](https://github.com/openai/gym/wiki/Environments) and if [the policy is registered](https://stable-baselines3.readthedocs.io/en/master/guide/custom_policy.html):

```python
from stable_baselines3 import PPO

model = PPO('MlpPolicy', 'CartPole-v1').learn(10000)
```

"""  # noqa:E501


setup(
    name="stable_baselines3",
    packages=[package for package in find_packages() if package.startswith("stable_baselines3")],
    package_data={"stable_baselines3": ["py.typed", "version.txt"]},
    install_requires=[
        "gym>=0.17,<0.20",  # gym 0.20 breaks atari-py behavior
        "numpy",
        "torch>=1.8.1",
        # For saving models
        "cloudpickle",
        # For reading logs
        "pandas",
        # Plotting learning curves
        "matplotlib",
    ],
    extras_require={
        "tests": [
            # Run tests and coverage
            "pytest",
            "pytest-cov",
            "pytest-env",
            "pytest-xdist",
            # Type check
            "pytype",
            # Lint code
            "flake8>=3.8",
            # Find likely bugs
            "flake8-bugbear",
            # Sort imports
            "isort>=5.0",
            # Reformat
            "black",
            # For toy text Gym envs
            "scipy>=1.4.1",
        ],
        "docs": [
            "sphinx",
            "sphinx-autobuild",
            "sphinx-rtd-theme",
            # For spelling
            "sphinxcontrib.spelling",
            # Type hints support
            "sphinx-autodoc-typehints",
        ],
        "extra": [
            # For render
            "opencv-python",
            # For atari games,
            "atari_py~=0.2.0",
            "pillow",
            # Tensorboard support
            "tensorboard>=2.2.0",
            # Checking memory taken by replay buffer
            "psutil",
        ],
    },
    description="Pytorch version of Stable Baselines, implementations of reinforcement learning algorithms.",
    author="Antonin Raffin",
    url="https://github.com/DLR-RM/stable-baselines3",
    author_email="antonin.raffin@dlr.de",
    keywords="reinforcement-learning-algorithms reinforcement-learning machine-learning "
    "gym openai stable baselines toolbox python data-science",
    license="MIT",
    long_description=long_description,
    long_description_content_type="text/markdown",
<<<<<<< HEAD
    version=f"{__version__}+{hash}",
=======
    version=__version__,
    python_requires=">=3.6",
    # PyPI package information.
    classifiers=[
        "Programming Language :: Python :: 3",
        "Programming Language :: Python :: 3.6",
        "Programming Language :: Python :: 3.7",
        "Programming Language :: Python :: 3.8",
        "Programming Language :: Python :: 3.9",
    ],
>>>>>>> 7b977d7b
)

# python setup.py sdist
# python setup.py bdist_wheel
# twine upload --repository-url https://test.pypi.org/legacy/ dist/*
# twine upload dist/*<|MERGE_RESOLUTION|>--- conflicted
+++ resolved
@@ -137,10 +137,7 @@
     license="MIT",
     long_description=long_description,
     long_description_content_type="text/markdown",
-<<<<<<< HEAD
     version=f"{__version__}+{hash}",
-=======
-    version=__version__,
     python_requires=">=3.6",
     # PyPI package information.
     classifiers=[
@@ -150,7 +147,6 @@
         "Programming Language :: Python :: 3.8",
         "Programming Language :: Python :: 3.9",
     ],
->>>>>>> 7b977d7b
 )
 
 # python setup.py sdist
